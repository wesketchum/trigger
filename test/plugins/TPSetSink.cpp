/**
 * @file TPSetSink.cpp TPSetSink class implementation
 *
 * This is part of the DUNE DAQ Software Suite, copyright 2020.
 * Licensing/copyright details are in the COPYING file that you should have
 * received with this code.
 */

#include "TPSetSink.hpp"

#include "logging/Logging.hpp"

#include "appfwk/DAQModuleHelper.hpp"
#include "appfwk/app/Nljs.hpp"
#include <chrono>
#include <sstream>

namespace dunedaq {
namespace trigger {

TPSetSink::TPSetSink(const std::string& name)
  : DAQModule(name)
{
  register_command("start", &TPSetSink::do_start);
  register_command("stop", &TPSetSink::do_stop);
}

void
TPSetSink::init(const nlohmann::json& obj)
{
  m_tpset_source.reset(new source_t(appfwk::queue_inst(obj, "tpset_source")));
}

void
TPSetSink::do_start(const nlohmann::json& /*obj*/)
{
  m_running_flag.store(true);
  m_thread = std::thread(&TPSetSink::do_work, this);
  pthread_setname_np(m_thread.native_handle(), "tpsink");
}

void
TPSetSink::do_stop(const nlohmann::json& /*obj*/)
{
  m_running_flag.store(false);
  m_thread.join();
}

void
TPSetSink::do_work()
{
  using namespace std::chrono;

  size_t n_tpset_received = 0;

  auto start_time = steady_clock::now();

  uint64_t first_timestamp = 0;
  uint64_t last_timestamp = 0;

  uint32_t last_seqno = 0;
  
  while (true) {
    TPSet tpset;
    try {
      m_tpset_source->pop(tpset, std::chrono::milliseconds(100));
      ++n_tpset_received;
    } catch (appfwk::QueueTimeoutExpired&) {
      // The condition to exit the loop is that we've been stopped and
      // there's nothing left on the input queue
      if (!m_running_flag.load()) {
        break;
      } else {
        continue;
      }
    }

    // Do some checks on the received TPSet
<<<<<<< HEAD

    if (last_seqno != 0 && tpset.seqno != last_seqno + 1) {
      TLOG() << "Missed TPSets: last_seqno=" << last_seqno << ", current seqno=" << tpset.seqno;
    }
    last_seqno=tpset.seqno;
    
    if (tpset.start_time <= last_timestamp) {
=======
    if (tpset.start_time < last_timestamp) {
>>>>>>> c3e519cc
      TLOG() << "TPSets out of order: last start time " << last_timestamp << ", current start time "
             << tpset.start_time;
    }
    if(tpset.type==TPSet::Type::kHeartbeat){
      TLOG() << "Heartbeat TPSet with start time " << tpset.start_time;
    }
    else if (tpset.objects.empty()) {
      TLOG() << "Empty TPSet with start time " << tpset.start_time;
    }
    for (auto const& tp : tpset.objects) {
      // TODO P. Rodrigues 2021-06-15 TriggerPrimitive timestamps are
      // int64_t. When that is fixed, these horrible casts can go away
      if (static_cast<uint64_t>(tp.time_start) < tpset.start_time ||
          static_cast<uint64_t>(tp.time_start) > tpset.end_time) {
        TLOG() << "TPSet with start time " << tpset.start_time << ", end time " << tpset.end_time
               << " contains out-of-bounds TP with start time " << tp.time_start;
      }
    }

    if (first_timestamp == 0) {
      first_timestamp = tpset.start_time;
    }
    last_timestamp = tpset.start_time;
  } // while(true)

  auto end_time = steady_clock::now();
  auto time_ms = duration_cast<milliseconds>(end_time - start_time).count();
  float rate_hz = 1e3 * static_cast<float>(n_tpset_received) / time_ms;
  float inferred_clock_frequency = 1e3 * (last_timestamp - first_timestamp) / time_ms;

  TLOG() << "Received " << n_tpset_received << " TPSets in " << time_ms << "ms. " << rate_hz
         << " TPSet/s. Inferred clock frequency " << inferred_clock_frequency << "Hz";
}

} // namespace trigger
} // namespace dunedaq

DEFINE_DUNE_DAQ_MODULE(dunedaq::trigger::TPSetSink)<|MERGE_RESOLUTION|>--- conflicted
+++ resolved
@@ -76,17 +76,12 @@
     }
 
     // Do some checks on the received TPSet
-<<<<<<< HEAD
-
     if (last_seqno != 0 && tpset.seqno != last_seqno + 1) {
       TLOG() << "Missed TPSets: last_seqno=" << last_seqno << ", current seqno=" << tpset.seqno;
     }
     last_seqno=tpset.seqno;
     
-    if (tpset.start_time <= last_timestamp) {
-=======
     if (tpset.start_time < last_timestamp) {
->>>>>>> c3e519cc
       TLOG() << "TPSets out of order: last start time " << last_timestamp << ", current start time "
              << tpset.start_time;
     }
