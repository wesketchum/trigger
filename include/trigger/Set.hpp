/**
 * @file Set.hpp
 *
 * This is part of the DUNE DAQ Application Framework, copyright 2020.
 * Licensing/copyright details are in the COPYING file that you should have
 * received with this code.
 */

#ifndef TRIGGER_INCLUDE_TRIGGER_SET_HPP_
#define TRIGGER_INCLUDE_TRIGGER_SET_HPP_

<<<<<<< HEAD
#include "triggeralgs/Types.hpp"
=======
#include "dataformats/Types.hpp"
#include "dataformats/GeoID.hpp"
>>>>>>> 3212c045

#include <cstdint>
#include <vector>

namespace dunedaq::trigger {

/**
 * @brief A set of TPs or TAs in a given time window, defined by its start and end times
 */
template<class T>
class Set {
public:

  using element_t = T;
  using origin_t = dataformats::GeoID;
  using timestamp_t = dataformats::timestamp_t;

  enum Type {
    kUnknown = 0,
    kPayload = 1,
    kHeartbeat = 2
  };

  // An incremental count of how many Sets have been produced by this source
  // At TPSet rates seen in one protodune felix link, 32bits overflows in a week.
  using seqno_t = uint64_t;
  seqno_t seqno{0};

  // Identify the instance creator/stream/source of this set.
  origin_t origin{dataformats::GeoID(dataformats::GeoID::SystemType::kDataSelection,
                                     dataformats::GeoID::s_invalid_region_id,
                                     dataformats::GeoID::s_invalid_element_id)};

  // Whether this Set is a regular bag-of-objects or a heartbeat
  Type type{kUnknown};

  // The earliest timestamp inspected to form this Set
<<<<<<< HEAD
  triggeralgs::timestamp_t start_time{0};
  // The latest timestamp inspected to form this Set
  triggeralgs::timestamp_t end_time{0};
=======
  timestamp_t start_time{0};

  // The latest timestamp inspected to form this Set
  timestamp_t end_time{0};
>>>>>>> 3212c045

  // The TPs/TAs themselves. Needs a better name!
  std::vector<T> objects;
};

} // namespace dunedaq::trigger

#endif // TRIGGER_INCLUDE_TRIGGER_SET_HPP_

// Local Variables:
// c-basic-offset: 2
// End:<|MERGE_RESOLUTION|>--- conflicted
+++ resolved
@@ -9,12 +9,9 @@
 #ifndef TRIGGER_INCLUDE_TRIGGER_SET_HPP_
 #define TRIGGER_INCLUDE_TRIGGER_SET_HPP_
 
-<<<<<<< HEAD
 #include "triggeralgs/Types.hpp"
-=======
 #include "dataformats/Types.hpp"
 #include "dataformats/GeoID.hpp"
->>>>>>> 3212c045
 
 #include <cstdint>
 #include <vector>
@@ -52,16 +49,10 @@
   Type type{kUnknown};
 
   // The earliest timestamp inspected to form this Set
-<<<<<<< HEAD
-  triggeralgs::timestamp_t start_time{0};
-  // The latest timestamp inspected to form this Set
-  triggeralgs::timestamp_t end_time{0};
-=======
   timestamp_t start_time{0};
 
   // The latest timestamp inspected to form this Set
   timestamp_t end_time{0};
->>>>>>> 3212c045
 
   // The TPs/TAs themselves. Needs a better name!
   std::vector<T> objects;
