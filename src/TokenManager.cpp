/**
 * @file TokenManager.cpp
 *
 * This is part of the DUNE DAQ Application Framework, copyright 2020.
 * Licensing/copyright details are in the COPYING file that you should have
 * received with this code.
 */

#include "trigger/TokenManager.hpp"

#include "networkmanager/NetworkManager.hpp"

#include <memory>

namespace dunedaq::trigger {

<<<<<<< HEAD
  TokenManager::TokenManager(const std::string & connection_name,
			     int initial_tokens,
			     dataformats::run_number_t run_number)
=======
TokenManager::TokenManager(std::unique_ptr<appfwk::DAQSource<dfmessages::TriggerDecisionToken>>& token_source,
                           int initial_tokens,
                           daqdataformats::run_number_t run_number)
>>>>>>> b751dafb
  : m_n_tokens(initial_tokens)
  , m_connection_name(connection_name)
  , m_run_number(run_number)

  { 

    m_open_trigger_time = std::chrono::steady_clock::now();
    
    networkmanager::NetworkManager::get().start_listening(m_connection_name);
    
    networkmanager::NetworkManager::get().register_callback( m_connection_name, 
							     std::bind(&TokenManager::receive_token, this, 
								       std::placeholders::_1));

  }
  
TokenManager::~TokenManager()
{

  networkmanager::NetworkManager::get().clear_callback(m_connection_name);
  
  networkmanager::NetworkManager::get().stop_listening(m_connection_name);
  
  if (!m_open_trigger_decisions.empty()) {
    
    auto now = std::chrono::steady_clock::now();
    if (std::chrono::duration_cast<std::chrono::milliseconds>(now - m_open_trigger_time) >
        std::chrono::milliseconds(3000)) {
      std::ostringstream o;
      o << "Open Trigger Decisions: [";
      { // Scope for lock_guard
        bool first = true;
        std::lock_guard<std::mutex> lk(m_open_trigger_decisions_mutex);
        for (auto& td : m_open_trigger_decisions) {
          if (!first)
            o << ", ";
          o << td;
          first = false;
        }
        o << "]";
      }
      TLOG_DEBUG(0) << o.str();
    }
  }
  
}

int
TokenManager::get_n_tokens() const
{
  return m_n_tokens.load();
}

void
TokenManager::trigger_sent(dfmessages::trigger_number_t trigger_number)
{
  std::lock_guard<std::mutex> lk(m_open_trigger_decisions_mutex);
  m_open_trigger_decisions.insert(trigger_number);
  m_n_tokens--;
}

void
TokenManager::receive_token(ipm::Receiver::Response message)
{

  auto token = serialization::deserialize<dfmessages::TriggerDecisionToken>(message.data);
  
  TLOG_DEBUG(1) << "Received token with run number " << token.run_number 
		<< ", current run number " << m_run_number;
  if (token.run_number == m_run_number) {
    m_n_tokens++;
    TLOG_DEBUG(1) << "There are now " << m_n_tokens.load() << " tokens available";
    
    if (token.trigger_number != dfmessages::TypeDefaults::s_invalid_trigger_number) {
      if (m_open_trigger_decisions.count(token.trigger_number)) {
	std::lock_guard<std::mutex> lk(m_open_trigger_decisions_mutex);
	m_open_trigger_decisions.erase(token.trigger_number);
	TLOG_DEBUG(1) << "Token indicates that trigger decision " << token.trigger_number
		      << " has been completed. There are now " << m_open_trigger_decisions.size()
		      << " triggers in flight";
      } else {
	// ERS warning: received token for trigger number I don't recognize
      }
    }
  }
}

} // namespace dunedaq::trigger<|MERGE_RESOLUTION|>--- conflicted
+++ resolved
@@ -14,15 +14,9 @@
 
 namespace dunedaq::trigger {
 
-<<<<<<< HEAD
   TokenManager::TokenManager(const std::string & connection_name,
 			     int initial_tokens,
-			     dataformats::run_number_t run_number)
-=======
-TokenManager::TokenManager(std::unique_ptr<appfwk::DAQSource<dfmessages::TriggerDecisionToken>>& token_source,
-                           int initial_tokens,
                            daqdataformats::run_number_t run_number)
->>>>>>> b751dafb
   : m_n_tokens(initial_tokens)
   , m_connection_name(connection_name)
   , m_run_number(run_number)
