/**
 * @file TriggerGenericMaker.hpp
 *
 * This is part of the DUNE DAQ Application Framework, copyright 2020.
 * Licensing/copyright details are in the COPYING file that you should have
 * received with this code.
 */
 
#ifndef TRIGGER_SRC_TRIGGER_TRIGGERGENERICMAKER_HPP_
#define TRIGGER_SRC_TRIGGER_TRIGGERGENERICMAKER_HPP_

#include "trigger/Set.hpp"
#include "trigger/Issues.hpp"
#include "trigger/TimeSliceInputBuffer.hpp"
#include "trigger/TimeSliceOutputBuffer.hpp"
 
#include "appfwk/DAQModule.hpp"
#include "appfwk/DAQSink.hpp"
#include "appfwk/DAQSource.hpp"
#include "appfwk/ThreadHelper.hpp"
#include "appfwk/DAQModuleHelper.hpp"

#include "dataformats/GeoID.hpp"

#include "logging/Logging.hpp"
#include "triggeralgs/Types.hpp"

#include <memory>
#include <string>
#include <vector>
#include <algorithm>

namespace dunedaq::trigger {

// Forward declare the class encapsulating partial specifications of do_work
template<class IN, class OUT, class MAKER>
class TriggerGenericWorker;

// This template class reads IN items from queues, passes them to MAKER objects,
// and writes the resulting OUT objects to another queue. The behavior of 
// passing IN objects to the MAKER and creating OUT objects from the MAKER is 
// encapsulated by TriggerGenericWorker<IN,OUT,MAKER> templates, defined later
// in this file
template<class IN, class OUT, class MAKER>
class TriggerGenericMaker : public dunedaq::appfwk::DAQModule
{
friend class TriggerGenericWorker<IN,OUT,MAKER>;
  
public:

  explicit TriggerGenericMaker(const std::string& name)
    : DAQModule(name)
    , m_thread(std::bind(&TriggerGenericMaker::do_work, this, std::placeholders::_1))
    , m_input_queue(nullptr)
    , m_output_queue(nullptr)
    , m_queue_timeout(100)
    , m_algorithm_name("[uninitialized]")
    , m_geoid_region_id(dunedaq::dataformats::GeoID::s_invalid_region_id)
    , m_geoid_element_id(dunedaq::dataformats::GeoID::s_invalid_element_id)
    , m_buffer_time(0)
    , m_window_time(625000)
    , worker(*this) // should be last; may use other members
  {
    register_command("start", &TriggerGenericMaker::do_start);
    register_command("stop", &TriggerGenericMaker::do_stop);
    register_command("conf", &TriggerGenericMaker::do_configure);
  }
  
  virtual ~TriggerGenericMaker() { }

  TriggerGenericMaker(const TriggerGenericMaker&) = delete;
  TriggerGenericMaker& operator=(const TriggerGenericMaker&) = delete;
  TriggerGenericMaker(TriggerGenericMaker&&) = delete;
  TriggerGenericMaker& operator=(TriggerGenericMaker&&) = delete;

  void init(const nlohmann::json& obj) override
  {
    m_input_queue.reset(new source_t(appfwk::queue_inst(obj, "input")));
    m_output_queue.reset(new sink_t(appfwk::queue_inst(obj, "output")));
  }

protected:

  void set_algorithm_name(const std::string &name) 
  { 
    m_algorithm_name = name;
  }

  // Only applies to makers that output Set<B>
  void set_geoid(uint16_t region_id, uint32_t element_id)
  {
    m_geoid_region_id = region_id;
    m_geoid_element_id = element_id;
  }
  
  // Only applies to makers that output Set<B>
  void set_windowing(dataformats::timestamp_t window_time, 
                     dataformats::timestamp_t buffer_time)
  {
    m_window_time = window_time;
    m_buffer_time = buffer_time;
  }

private:

  dunedaq::appfwk::ThreadHelper m_thread;
  
  size_t m_received_count;
  size_t m_sent_count;
  
  using source_t = dunedaq::appfwk::DAQSource<IN>;
  std::unique_ptr<source_t> m_input_queue;

  using sink_t = dunedaq::appfwk::DAQSink<OUT>;
  std::unique_ptr<sink_t> m_output_queue;

  std::chrono::milliseconds m_queue_timeout;
  
  std::string m_algorithm_name;
  
  uint16_t m_geoid_region_id;
  uint32_t m_geoid_element_id;

  dataformats::timestamp_t m_buffer_time;
  dataformats::timestamp_t m_window_time;

  std::shared_ptr<MAKER> m_maker;
  
  TriggerGenericWorker<IN,OUT,MAKER> worker;
  
  // This should return a shared_ptr to the MAKER created from conf command arguments. 
  // Should also call set_algorithm_name and set_geoid/set_windowing (if desired)
  virtual std::shared_ptr<MAKER> make_maker(const nlohmann::json& obj) = 0;
  
  void do_start(const nlohmann::json& /*obj*/)
  {
    m_received_count = 0;
    m_sent_count = 0;
    m_thread.start_working_thread();
  }
  
  void do_stop(const nlohmann::json& /*obj*/)
  {
    m_thread.stop_working_thread();
  }
  
  void do_configure(const nlohmann::json& obj)
  {
    m_maker = make_maker(obj);
    // worker should be notified that configuration potentially changed
    worker.reconfigure();
  }
  
  void do_work(std::atomic<bool> &running_flag)
  {
    // Loop until a stop is received
    while (running_flag.load()) {
      // While there are items in the input queue, continue draining even if
      // the running_flag is false, but stop _immediately_ when input is empty
      IN in;
      while (receive(in)) {
        worker.process(in);
      } 
    }
    worker.drain();
    TLOG() << ": Exiting do_work() method, received " << m_received_count 
           << " inputs and successfully sent " << m_sent_count << " outputs. ";
  }
  
  bool receive(IN &in) {
    try {
      m_input_queue->pop(in, m_queue_timeout);
    } catch (const dunedaq::appfwk::QueueTimeoutExpired& excpt) {
      // it is perfectly reasonable that there might be no data in the queue
      // some fraction of the times that we check, so we just continue on and try again
      return false;
    }
    ++m_received_count;
    return true;
  }
  
  bool send(const OUT &out) {
    try {
      m_output_queue->push(out, m_queue_timeout);
    } catch (const dunedaq::appfwk::QueueTimeoutExpired& excpt) {
      ers::warning(excpt);
      return false;
    }
    ++m_sent_count;
    return true;
  }
  
};

// To handle the different unpacking schemes implied by different templates,
// do_work is broken out into its own template class that is a friend of 
// TriggerGenericMaker. C++ still does not support partial specification of a 
// single method in a template class, so this approach is the least redundant
// way to achieve that functionality

// The base template assumes the MAKER has an operator() with the signature
// operator()(IN, std::vector<OUT>)
template<class IN, class OUT, class MAKER>
class TriggerGenericWorker
{
public:
  explicit TriggerGenericWorker(TriggerGenericMaker<IN, OUT, MAKER> &parent) : m_parent(parent) { }
  
  TriggerGenericMaker<IN, OUT, MAKER> &m_parent;
  
  void reconfigure()
  {
  }
  
  void process(IN &in)
  {
    std::vector<OUT> out_vec; // one input -> many outputs
    try {
      m_parent.m_maker->operator()(in, out_vec);
    } catch (...) { // TODO BJL May 28-2021 can we restrict the possible exceptions triggeralgs might raise?
      ers::fatal(AlgorithmFatalError(ERS_HERE, m_parent.get_name(), m_parent.m_algorithm_name));
      return;
    }

    while (out_vec.size()) {
      if (!m_parent.send(out_vec.back())) {
        ers::error(AlgorithmFailedToSend(ERS_HERE, m_parent.get_name(), m_parent.m_algorithm_name));
        // out_vec.back() is dropped
      }
      out_vec.pop_back();
    }
  }
    
  void drain()
  {
  }
};



// Partial specialization for IN = Set<A>, OUT = Set<B> and assumes the MAKER has:
// operator()(A, std::vector<B>)
template<class A, class B, class MAKER> 
class TriggerGenericWorker<Set<A>, Set<B>, MAKER> 
{
public:
  explicit TriggerGenericWorker(TriggerGenericMaker<Set<A>, Set<B>, MAKER> &parent) 
    : m_parent(parent)
    , m_in_buffer(parent.get_name(), parent.m_algorithm_name)
    , m_out_buffer(parent.get_name(), parent.m_algorithm_name, parent.m_buffer_time)
  { }
  
  TriggerGenericMaker<Set<A>, Set<B>, MAKER> &m_parent;
  
  TimeSliceInputBuffer<A> m_in_buffer;
  TimeSliceOutputBuffer<B> m_out_buffer;
  
  void reconfigure()
  {
<<<<<<< HEAD
    m_out_buffer.set_window_time(m_parent.m_window_time);
    m_out_buffer.set_buffer_time(m_parent.m_buffer_time);
  }
  
  void process_slice(const std::vector<A> &time_slice, std::vector<B> &out_vec)
  {
    // time_slice is a full slice (all Set<A> combined), time ordered, vector of A
    // call operator for each of the objects in the vector
    for (const A &x : time_slice) {
      try {
        m_parent.m_maker->operator()(x, out_vec);
      } catch (...) { // TODO BJL May 28-2021 can we restrict the possible exceptions triggeralgs might raise?
        ers::fatal(AlgorithmFatalError(ERS_HERE, m_parent.get_name(), m_parent.m_algorithm_name));
        return;
      }
    }
  }
  
  void process(Set<A> &in)
  {
    std::vector<B> elems; //Bs to buffer for the next window
    switch (in.type) {
      case Set<A>::Type::kPayload:
        {
          std::vector<A> time_slice;
          dataformats::timestamp_t start_time, end_time;
          if (!m_in_buffer.buffer(in, time_slice, start_time, end_time)) {
            return; //no complete time slice yet (`in` was part of buffered slice)
=======
    dataformats::timestamp_t prev_start_time=0;
    
    while (running_flag.load()) {
      Set<A> in;
      if (!m_parent.receive(in)) {
        continue; //nothing to do
      }

      if (prev_start_time != 0 && in.start_time < prev_start_time) {
        ers::warning(OutOfOrderSets(ERS_HERE, m_parent.get_name(), prev_start_time, in.start_time));
      }

      prev_start_time = in.start_time;
      
      std::vector<B> elems; //Bs to buffer for the next window
      switch (in.type) {
        case Set<A>::Type::kPayload:
          {
            std::vector<A> time_slice;
            dataformats::timestamp_t start_time, end_time;
            if (!m_in_buffer.buffer(in, time_slice, start_time, end_time)) {
              continue; //no complete time slice yet (`in` was part of buffered slice)
            }
            // time_slice is a full slice (all Set<A> combined), time ordered, vector of A
            // call operator for each of the objects in the vector
            for (A &x : time_slice) {
              std::vector<B> out_vec;
              try {
                m_parent.m_maker->operator()(x, out_vec);
              } catch (...) { // TODO BJL May 28-2021 can we restrict the possible exceptions triggeralgs might raise?
                ers::fatal(AlgorithmFatalError(ERS_HERE, m_parent.get_name(), m_parent.m_algorithm_name));
                return;
              }
              elems.insert(elems.end(), out_vec.begin(), out_vec.end());
            }
            //register this window
            // TODO BJL July 14-2021 this must be called for each possible window emitted as Set<B>
            // but will all Set<B> fall within a window of Set<A>? Is there a better way to know
            // what windows to allow than what windows we receive?
            m_out_buffer.add_window(start_time, end_time);
>>>>>>> ad462f9b
          }
          process_slice(time_slice, elems);
        }
        break;
      case Set<A>::Type::kHeartbeat:
        { 
          // forward the heartbeat
          Set<B> heartbeat;
          heartbeat.seqno = m_parent.m_sent_count;
          heartbeat.type = Set<B>::Type::kHeartbeat;
          heartbeat.start_time = in.start_time;
          heartbeat.end_time = in.end_time;
          heartbeat.origin = dataformats::GeoID(dataformats::GeoID::SystemType::kDataSelection, 
                                                m_parent.m_geoid_region_id,
                                              m_parent.m_geoid_element_id);
          if (!m_parent.send(heartbeat)) {
            ers::error(AlgorithmFailedToHeartbeat(ERS_HERE, m_parent.get_name(), m_parent.m_algorithm_name));
            //heartbeat is dropped
          }
          
          // flush the maker
          try {
            // TODO BJL July 14-2021 flushed events go into the buffer... until a window is ready?
            m_parent.m_maker->flush(in.end_time, elems);
          } catch (...) { // TODO BJL May 28-2021 can we restrict the possible exceptions triggeralgs might raise?
            ers::fatal(AlgorithmFatalError(ERS_HERE, m_parent.get_name(), m_parent.m_algorithm_name));
            return;
          }
        }
        break;
      case Set<A>::Type::kUnknown:
        ers::error(UnknownSetError(ERS_HERE, m_parent.get_name(), m_parent.m_algorithm_name));
        break;
    }
        
    // add new elements to output buffer
    if (elems.size() > 0) {
      m_out_buffer.buffer(elems);
    }
    
    // emit completed windows
    while (m_out_buffer.ready()) {
      Set<B> out;
      m_out_buffer.flush(out.objects, out.start_time, out.end_time);
      // Only form and send Set<B> if it has a nonzero number of objects
      if (out.objects.size() != 0) {
        out.seqno = m_parent.m_sent_count;
        out.type = Set<B>::Type::kPayload;
        out.origin = dataformats::GeoID(dataformats::GeoID::SystemType::kDataSelection, 
                                        m_parent.m_geoid_region_id,
                                        m_parent.m_geoid_element_id);
        TLOG() << "Output set window ready with start time " << out.start_time 
               << " end time " << out.end_time << " and " 
               << out.objects.size() << " members";
        if (!m_parent.send(out)) {
          ers::error(AlgorithmFailedToSend(ERS_HERE, m_parent.get_name(), m_parent.m_algorithm_name));
          // out is dropped
        }
      }
    }
  }
  
  void drain()
  {
    // First, send anything in the input buffer to the algorithm, and add any
    // results to output buffer
    std::vector<A> time_slice;
    dataformats::timestamp_t start_time, end_time;
    if (m_in_buffer.flush(time_slice, start_time, end_time)) {
      std::vector<B> elems;
      process_slice(time_slice, elems);
      if (elems.size() > 0) {
        m_out_buffer.buffer(elems);
      }
    }
    // Second, drain the output buffer onto the queue. These may not be "fully 
    // formed" windows, but at this point we're getting no more data anyway.
    while (!m_out_buffer.empty()) {
      Set<B> out;
      m_out_buffer.flush(out.objects, out.start_time, out.end_time);
      // Only form and send Set<B> if it has a nonzero number of objects
      if (out.objects.size() != 0) {
        out.seqno = m_parent.m_sent_count;
        out.type = Set<B>::Type::kPayload;
        out.origin = dataformats::GeoID(dataformats::GeoID::SystemType::kDataSelection, 
                                        m_parent.m_geoid_region_id,
                                        m_parent.m_geoid_element_id);
        TLOG() << "Output set window drained with start time " << out.start_time 
               << " end time " << out.end_time << " and " 
               << out.objects.size() << " members";
        if (!m_parent.send(out)) {
          ers::error(AlgorithmFailedToSend(ERS_HERE, m_parent.get_name(), m_parent.m_algorithm_name));
          // out is dropped
        }
      }
    }
  }
};

// Partial specialization for IN = Set<A> and assumes the the MAKER has:
// operator()(A, std::vector<OUT>)
template<class A, class OUT, class MAKER> 
class TriggerGenericWorker<Set<A>, OUT, MAKER> 
{
public:
  explicit TriggerGenericWorker(TriggerGenericMaker<Set<A>, OUT, MAKER> &parent) 
    : m_parent(parent)
    , m_in_buffer(parent.get_name(), parent.m_algorithm_name)
  { }
  
  TriggerGenericMaker<Set<A>, OUT, MAKER> &m_parent;
  
  TimeSliceInputBuffer<A> m_in_buffer;  
  
  void reconfigure()
  {
  }
  
  void process_slice(const std::vector<A> &time_slice, std::vector<OUT> &out_vec)
  {
    // time_slice is a full slice (all Set<A> combined), time ordered, vector of A
    // call operator for each of the objects in the vector
    for (const A &x : time_slice) {
      try {
        m_parent.m_maker->operator()(x, out_vec);
      } catch (...) { // TODO BJL May 28-2021 can we restrict the possible exceptions triggeralgs might raise?
        ers::fatal(AlgorithmFatalError(ERS_HERE, m_parent.get_name(), m_parent.m_algorithm_name));
        return;
      }
    }
  }
  
  void process(Set<A> &in)
  {
    std::vector<OUT> out_vec; // either a whole time slice, heartbeat flushed, or empty
    switch (in.type) {
      case Set<A>::Type::kPayload:   
        {
          std::vector<A> time_slice;
          dataformats::timestamp_t start_time, end_time;
          if (!m_in_buffer.buffer(in, time_slice, start_time, end_time)) {
            return; //no complete time slice yet (`in` was part of buffered slice)
          }
          process_slice(time_slice, out_vec);
        }
        break;
      case Set<A>::Type::kHeartbeat:
        // TODO BJL May-28-2021 should anything happen with the heartbeat when OUT is not a Set<T>?
        try {
          m_parent.m_maker->flush(in.end_time, out_vec);
        } catch (...) { // TODO BJL May 28-2021 can we restrict the possible exceptions triggeralgs might raise?
          ers::fatal(AlgorithmFatalError(ERS_HERE, m_parent.get_name(), m_parent.m_algorithm_name));
          return;
        }
        break;
      case Set<A>::Type::kUnknown:
        ers::error(UnknownSetError(ERS_HERE, m_parent.get_name(), m_parent.m_algorithm_name));
        break;
    }
    
    while (out_vec.size()) {
      if (!m_parent.send(out_vec.back())) {
        ers::error(AlgorithmFailedToSend(ERS_HERE, m_parent.get_name(), m_parent.m_algorithm_name));
        // out.back() is dropped
      }
      out_vec.pop_back();
    }
  }
  
  void drain()
  {
    // Send anything in the input buffer to the algorithm, and put any results 
    // on the output queue
    std::vector<A> time_slice;
    dataformats::timestamp_t start_time, end_time;
    if (m_in_buffer.flush(time_slice, start_time, end_time)) {
      std::vector<OUT> out_vec;
      process_slice(time_slice, out_vec);
      while (out_vec.size()) {
        if (!m_parent.send(out_vec.back())) {
          ers::error(AlgorithmFailedToSend(ERS_HERE, m_parent.get_name(), m_parent.m_algorithm_name));
          // out.back() is dropped
        }
        out_vec.pop_back();
      }
    }
  }
};

} // namespace dunedaq::trigger

#endif // TRIGGER_SRC_TRIGGER_TRIGGERGENERICMAKER_HPP_<|MERGE_RESOLUTION|>--- conflicted
+++ resolved
@@ -255,9 +255,10 @@
   TimeSliceInputBuffer<A> m_in_buffer;
   TimeSliceOutputBuffer<B> m_out_buffer;
   
+  dataformats::timestamp_t prev_start_time = 0;
+  
   void reconfigure()
   {
-<<<<<<< HEAD
     m_out_buffer.set_window_time(m_parent.m_window_time);
     m_out_buffer.set_buffer_time(m_parent.m_buffer_time);
   }
@@ -282,52 +283,14 @@
     switch (in.type) {
       case Set<A>::Type::kPayload:
         {
+          if (prev_start_time != 0 && in.start_time < prev_start_time) {
+            ers::warning(OutOfOrderSets(ERS_HERE, m_parent.get_name(), prev_start_time, in.start_time));
+          }
+          prev_start_time = in.start_time;
           std::vector<A> time_slice;
           dataformats::timestamp_t start_time, end_time;
           if (!m_in_buffer.buffer(in, time_slice, start_time, end_time)) {
             return; //no complete time slice yet (`in` was part of buffered slice)
-=======
-    dataformats::timestamp_t prev_start_time=0;
-    
-    while (running_flag.load()) {
-      Set<A> in;
-      if (!m_parent.receive(in)) {
-        continue; //nothing to do
-      }
-
-      if (prev_start_time != 0 && in.start_time < prev_start_time) {
-        ers::warning(OutOfOrderSets(ERS_HERE, m_parent.get_name(), prev_start_time, in.start_time));
-      }
-
-      prev_start_time = in.start_time;
-      
-      std::vector<B> elems; //Bs to buffer for the next window
-      switch (in.type) {
-        case Set<A>::Type::kPayload:
-          {
-            std::vector<A> time_slice;
-            dataformats::timestamp_t start_time, end_time;
-            if (!m_in_buffer.buffer(in, time_slice, start_time, end_time)) {
-              continue; //no complete time slice yet (`in` was part of buffered slice)
-            }
-            // time_slice is a full slice (all Set<A> combined), time ordered, vector of A
-            // call operator for each of the objects in the vector
-            for (A &x : time_slice) {
-              std::vector<B> out_vec;
-              try {
-                m_parent.m_maker->operator()(x, out_vec);
-              } catch (...) { // TODO BJL May 28-2021 can we restrict the possible exceptions triggeralgs might raise?
-                ers::fatal(AlgorithmFatalError(ERS_HERE, m_parent.get_name(), m_parent.m_algorithm_name));
-                return;
-              }
-              elems.insert(elems.end(), out_vec.begin(), out_vec.end());
-            }
-            //register this window
-            // TODO BJL July 14-2021 this must be called for each possible window emitted as Set<B>
-            // but will all Set<B> fall within a window of Set<A>? Is there a better way to know
-            // what windows to allow than what windows we receive?
-            m_out_buffer.add_window(start_time, end_time);
->>>>>>> ad462f9b
           }
           process_slice(time_slice, elems);
         }
