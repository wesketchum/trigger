/**
 * @file TokenManager_test.cxx  TokenManager class Unit Tests
 *
 * This is part of the DUNE DAQ Application Framework, copyright 2020.
 * Licensing/copyright details are in the COPYING file that you should have
 * received with this code.
 */

#include "appfwk/DAQSink.hpp"
#include "appfwk/DAQSource.hpp"

#include "networkmanager/NetworkManager.hpp"
#include "networkmanager/nwmgr/Structs.hpp"

#include "trigger/TokenManager.hpp"

/**
 * @brief Name of this test module
 */
#define BOOST_TEST_MODULE TokenManager_test // NOLINT

#include "boost/test/unit_test.hpp"

#include <chrono>
#include <map>
#include <memory>
#include <string>

using namespace dunedaq;

BOOST_AUTO_TEST_SUITE(BOOST_TEST_MODULE)

/**
 * @brief Initializes the NetworkManager
 */
struct NetworkManagerTestFixture
{
  NetworkManagerTestFixture()
  {
    networkmanager::nwmgr::Connections testConfig;
    networkmanager::nwmgr::Connection testConn;
    testConn.name = "foo";
    testConn.address = "inproc://foo";
    testConn.topics = {};
    testConfig.push_back(testConn);
    networkmanager::NetworkManager::get().configure(testConfig);

  }
  ~NetworkManagerTestFixture() { networkmanager::NetworkManager::get().reset(); }
};


BOOST_TEST_GLOBAL_FIXTURE(NetworkManagerTestFixture);

BOOST_AUTO_TEST_CASE(Basics)
{
  using namespace std::chrono_literals;

  int initial_tokens = 10;
<<<<<<< HEAD
  dataformats::run_number_t run_number = 1;
  trigger::TokenManager tm( "foo", initial_tokens, run_number);
=======
  daqdataformats::run_number_t run_number = 1;
  trigger::TokenManager tm(source, initial_tokens, run_number);
>>>>>>> b751dafb

  BOOST_CHECK_EQUAL(tm.get_n_tokens(), initial_tokens);
  BOOST_CHECK_EQUAL(tm.triggers_allowed(), true);

  for (int i = 0; i < initial_tokens - 1; ++i) {
    tm.trigger_sent(i);
    BOOST_CHECK_EQUAL(tm.get_n_tokens(), initial_tokens - i - 1);
    BOOST_CHECK_EQUAL(tm.triggers_allowed(), true);
  }

  tm.trigger_sent(initial_tokens);
  BOOST_CHECK_EQUAL(tm.get_n_tokens(), 0);
  BOOST_CHECK_EQUAL(tm.triggers_allowed(), false);

  // Send a token and check that triggers become allowed again
  dfmessages::TriggerDecisionToken token;
  token.run_number = run_number;
  token.trigger_number = 1;
  auto serialised_token = dunedaq::serialization::serialize(token, dunedaq::serialization::kMsgPack);  
  networkmanager::NetworkManager::get().send_to( "foo", 
						 static_cast<const void*>( serialised_token.data() ), 
						 serialised_token.size(), 
						 std::chrono::milliseconds(10) ) ;

  // Give TokenManager a little time to pop the token off the queue
  std::this_thread::sleep_for(100ms);
  BOOST_CHECK_EQUAL(tm.get_n_tokens(), 1);
  BOOST_CHECK_EQUAL(tm.triggers_allowed(), true);
}

BOOST_AUTO_TEST_SUITE_END()<|MERGE_RESOLUTION|>--- conflicted
+++ resolved
@@ -57,13 +57,8 @@
   using namespace std::chrono_literals;
 
   int initial_tokens = 10;
-<<<<<<< HEAD
-  dataformats::run_number_t run_number = 1;
+  daqdataformats::run_number_t run_number = 1;
   trigger::TokenManager tm( "foo", initial_tokens, run_number);
-=======
-  daqdataformats::run_number_t run_number = 1;
-  trigger::TokenManager tm(source, initial_tokens, run_number);
->>>>>>> b751dafb
 
   BOOST_CHECK_EQUAL(tm.get_n_tokens(), initial_tokens);
   BOOST_CHECK_EQUAL(tm.triggers_allowed(), true);
